--- conflicted
+++ resolved
@@ -101,11 +101,7 @@
              int(match.group(1)), int(match.group(2)))
 
 
-<<<<<<< HEAD
-def coordinates_in_box(coords, bbox, include_edges=True, bbox_is_x1y1x2y2=False):
-=======
 def coords_in_box(coords, bbox, include_edges=True, bbox_is_x1y1x2y2=False):
->>>>>>> 33df68eb
     """
     Checks whether coords are inside bbox
 
@@ -122,6 +118,7 @@
     :rtype: bool
     :raises: ValueError if length of bbox or coords do not match the specifications
     """
+    
     if len(coords) != 2:
         raise ValueError("Coords argument is supposed to be of length 2")
     if len(bbox) != 4:
