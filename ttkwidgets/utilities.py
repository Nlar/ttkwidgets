"""
Author: The ttkwidgets authors
License: GNU GPLv3
Source: The ttkwidgets repository
"""
import os
from PIL import Image, ImageTk
<<<<<<< HEAD
import string
from tkinter.font import Font
=======
import tkinter as tk
import textwrap
import string

from ttkwidgets.errors import I18NError, AssetNotFoundError, AssetMaskNotFoundError
import ttkwidgets.bitmap_assets
>>>>>>> 4c420bc3


def get_assets_directory():
    return os.path.abspath(os.path.join(os.path.dirname(os.path.realpath(__file__)), "assets"))


def open_icon(icon_name):
    return ImageTk.PhotoImage(Image.open(os.path.join(get_assets_directory(), icon_name)))


<<<<<<< HEAD
def parse_geometry_string(string):
    """Parse a Tkinter geometry string ('XxY+W+H') into a box tuple"""
    e = string.split("x")
    w = int(e[0])
    e = e[1].split("+")
    h, x, y = map(int, e)
    return x, y, w, h


def get_average_character_width(font):
    """
    Gets the average character width for a given tkinter font

    :param font: the font to use to measure average character width for.
    :type font: tkinter.font.Font, tuple

    :returns: average character width for the given font
    :rtype: float
    :raises: TypeError
    """

    def _avg(list_):
        return sum(list_) / len(list_)

    if isinstance(font, (tuple, list)):
        font = Font(font=tuple(font))
    elif not isinstance(font, Font):
        raise TypeError("font argument of function "
                        "'get_average_character_width' in "
                        "ttkwidgets.utilities is of type {} "
                        "instead of (tuple, tkinter.font.Font)".format(str(type(font))))
    return _avg([font.measure(c) for c in string.printable])
=======
def get_bitmap(bitmap_name, has_mask=True, **kwargs):
    """
    Gets a tkinter.BitmapImage from the ttkwidgets.bitmap_assets submodule.
    
    :param bitmap_name: name of the bitmap to get from the ttkwidgets.bitmap_assets submodule
    :type bitmap_name: str
    :param has_mask: boolean that defines if the selected bitmap has a mask
    :type has_mask: bool
    :param **kwargs: dictionary of keyword arguments to pass to tkinter.BitmapImage()
    :type kwargs: dict
    
    :returns: Bitmap image constructed from the data in bitmap_assets
    :raises: ttkwidgets.errors.AssetNotFoundError if the bitmap can't be found
    :raises: ttkwidgets.errors.AssetMaskNotFoundError if the bitmap has a mask, and the mask can't be found.
    """
    bitmask = kwargs.pop("maskdata", None) or bitmap_name + "_mask"
    if bitmap_name not in ttkwidgets.bitmap_assets.__dict__:
        raise AssetNotFoundError("Asset {} was not found in module 'ttkwidgets.bitmap_assets'".format(bitmap_name))
    if bitmask not in ttkwidgets.bitmap_assets.__dict__ and has_mask:
        raise AssetMaskNotFoundError("Asset mask {} was not found in module 'ttkwidgets.bitmap_assets'".format(bitmask))
    
    return tk.BitmapImage(data=ttkwidgets.bitmap_assets.__dict__[bitmap_name],
                          maskdata=ttkwidgets.bitmap_assets.__dict__[bitmask],
                          **kwargs)


def auto_scroll(sbar, first, last):
    """
    Hide and show scrollbar as needed.

    :param sbar: tk.Scrollbar to show/hide
    :param first: float representing the start point of the scrollbar
    :param last: float representing the end point of the scrollbar

    :returns: None, sets the scrollbar to the tuple (first, last) and shows/hides
    the scrollbar depending on whether it is necessary for it to show up or not.
    """
    first, last = float(first), float(last)
    if first <= 0 and last >= 1:
        sbar.grid_remove()
    else:
        sbar.grid()
    sbar.set(first, last)


def get_root_widget(widget):
    """
    Gets the root widget from any child widget.
    
    :param widget: tkinter.Widget to get the root widget from.
    
    :return: root widget
    """
    while widget.master is not None:
        widget = widget.master
    return widget


def i18n(text, dst_lang=None, wrapping=0):
    """
    Translates a text from a source lang to another.
    
    :param text: (required) source text to translate
    :param dst_lang: (default: None) dictionary mapping {src:dst} from source
                     lang to destination lang. Use tkinterpp.utils.get_i18n_dict to
                     load a matching dict from a file.
    :param wrapping: (default: 0) number of characters to wrap the resulting string at
                      using textwrap.wrap, long uninterrupted lines will still be wrapped at
                      the exact desired width. If wrapping <= 0, no wrapping will be applied.
    :return: translated text
    :raises: ttkwidgets.errors.I18NError if dst_lang is not None or dict.
    """
    if dst_lang is None:
        return text if wrapping <= 0 else textwrap.wrap(text, wrapping)
    
    if isinstance(dst_lang, dict):
        dst_text = dst_lang.get(text, text)
        if wrapping > 0:
            dst_text = textwrap.wrap(dst_text, wrapping)
        return dst_text

    raise I18NError("dst_lang argument should be of type NoneType or dict")


def get_i18n_dict(file_path):
    """
    Gets a tkinterpp.utils.i18n compatible dictionary from a file.
    
    The file should be formatted as such :
    
    "Original language text" : "texte dans la langue originale"
    "Another string" : "Une autre chaîne de caractères"
    
    and so on.
    
    :param file_path: a path to the file to load
    :return: dict of <src>:<dst> pairs to use in i18n function.
    """
    rv = {}
    with open(file_path, "r") as f:
        for line in f:
            splits = line.split('"')
            key = splits[1]
            value = splits[-2]
            rv[key] = value
    return rv

def get_widget_type(widget):
    """
    Gets the type of a given widget
    
    :param widget: widget to get the type of
    :return: string of the type of the widget
    """
    class_ = widget.winfo_class()
    if class_[0] == "T" and class_[1] in string.ascii_uppercase:
        class_ = "ttk::" + class_[1:].lower()
    else:
        class_ = class_.lower()
    return class_

def get_widget_options(widget):
    """
    Gets the options from a widget
    
    :param widget: tkinter.Widget instance to get the config options from
    :return: dict of options that you can pass on to widget.config()
    """
    return {
        key: value for key, value in zip(widget.keys(), 
                                         [widget.cget(k) for k in widget.keys()]
                                         )
            }


def copy_widget(widget, new_parent, level=0):
    """
    Recursive function that copies a widget to a new parent.
    
    Ported to python from this tcl code :
    https://stackoverflow.com/questions/6285648/can-you-change-a-widgets-parent-in-python-tkinter
    
    :param widget: widget to copy (tkinter.Widget instance)
    :param new_parent: new widget to parent to.
    :param level: (default: 0) current level of the recursive algorithm
    
    :return: tkinter.Widget instance, the copied widget.
    """
    rv = widget.__class__(master=new_parent, **get_widget_options(widget))
    for b in widget.bind():
        script = widget.bind(b)
        #TODO: bind the script to the new widget (rv)
        # set type [ getWidgetType $w ]
        # set name [ string trimright $newparent.[lindex [split $w "." ] end ] "." ]  
        # set retval [ $type $name {*}[ getConfigOptions $w ] ]
        # foreach b [ bind $w ] {
        #     puts "bind $retval $b [subst { [bind $w $b ] } ] " 
        #     bind $retval $b  [subst { [bind $w $b ] } ]  
        # } 
    
    if level > 0:
        if widget.grid_info(): # if geometry manager is grid
            temp = widget.grid_info()
            del temp['in']
            rv.grid(**temp)
        elif widget.place_info(): # if geometry manager is place
            temp = widget.place_info()
            del temp['in']
            rv.place(**temp)
        else: # if geometry manager is pack
            temp = widget.pack_info()
            del temp['in']
            rv.pack(**temp)
    level += 1
    if widget.pack_slaves(): # subwidgets are using the pack() geometry manager
        for child in widget.pack_slaves():
            copy_widget(child, rv, level)
    else:
        for child in widget.winfo_children():
            copy_widget(child, rv, level)
    return rv


def move_widget(widget, new_parent):
    """
    Moves widget to new_parent
    
    :param widget: widget to move
    :param new_parent: new parent for the widget
    
    :return: moved widget reference
    """
    rv = copy_widget(widget, new_parent)
    widget.destroy()
    return rv
>>>>>>> 4c420bc3
<|MERGE_RESOLUTION|>--- conflicted
+++ resolved
@@ -5,17 +5,14 @@
 """
 import os
 from PIL import Image, ImageTk
-<<<<<<< HEAD
 import string
 from tkinter.font import Font
-=======
 import tkinter as tk
 import textwrap
 import string
 
 from ttkwidgets.errors import I18NError, AssetNotFoundError, AssetMaskNotFoundError
 import ttkwidgets.bitmap_assets
->>>>>>> 4c420bc3
 
 
 def get_assets_directory():
@@ -26,7 +23,6 @@
     return ImageTk.PhotoImage(Image.open(os.path.join(get_assets_directory(), icon_name)))
 
 
-<<<<<<< HEAD
 def parse_geometry_string(string):
     """Parse a Tkinter geometry string ('XxY+W+H') into a box tuple"""
     e = string.split("x")
@@ -59,7 +55,8 @@
                         "ttkwidgets.utilities is of type {} "
                         "instead of (tuple, tkinter.font.Font)".format(str(type(font))))
     return _avg([font.measure(c) for c in string.printable])
-=======
+
+
 def get_bitmap(bitmap_name, has_mask=True, **kwargs):
     """
     Gets a tkinter.BitmapImage from the ttkwidgets.bitmap_assets submodule.
@@ -167,6 +164,7 @@
             rv[key] = value
     return rv
 
+
 def get_widget_type(widget):
     """
     Gets the type of a given widget
@@ -180,6 +178,7 @@
     else:
         class_ = class_.lower()
     return class_
+
 
 def get_widget_options(widget):
     """
@@ -254,5 +253,4 @@
     """
     rv = copy_widget(widget, new_parent)
     widget.destroy()
-    return rv
->>>>>>> 4c420bc3
+    return rv