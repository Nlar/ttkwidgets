--- conflicted
+++ resolved
@@ -79,7 +79,6 @@
         """
         Create a TimeLine widget
 
-<<<<<<< HEAD
         The style of the buttons can be modified by using the
         "TimeLine.TButton" style.
         The style of the surrounding Frame can be modified by using the
@@ -163,58 +162,6 @@
         :type marker_allow_overlap: bool
         :param marker_snap_to_ticks: Whether the markers should snap to
             the ticks when moved close to ticks automatically
-=======
-        Keyword Arguments:
-            TimeLine options:
-            * int width: width of the timeline in pixels                                    400
-            * int height: height of the timeline in pixels                                  200
-            * bool extend: whether to extend when an item is moved out of range             False
-            * float start: value to start at                                                0.0
-            * float finish: value to finish at                                              10.0
-            * float resolution: amount of time per pixel                                    0.01
-            * float tick_resolution: amount of time between ticks                           1.0
-            * str unit: unit of time, some units have predefined properties, such           "s"
-                as minutes ("m") and hours ("h"), which make the tick markers have
-                an appropriate format
-            * bool zoom_enabled: whether to allow zooming with the buttons                  True
-            * dict categories: a dictionary with the names of the categories as             {}
-                the keys and keyword argument dictionaries as the values
-            * str background: Tkinter-compatible background color for the Canvas            "gray90"
-            * str style: Style for the Frame widget                                         "TimeLine.TFrame"
-            * tuple float zoom_factors: tuple of zoom levels, for example (1, 2, 5)         (1, 2, 5)
-                means zoom levels of 1x, 2x and 5x are supported
-            * float zoom_default: default zoom value                                        zoom_factors[0]
-            * int snap_margin: amount of pixels between start and or finish of a            15
-                marker and a tick before the marker is snapped into place
-            * tk.Menu menu: Menu to show when a right-click is performed somewhere          None
-                on the timeline without a marker being active
-            * bool autohidescrollbars: Use AutoHideScrollbar instead of ttk.Scrollbar       False
-            Marker options:
-            * tuple marker_font: font tuple to specify the default font for the             ("default", 10)
-                markers
-            * str marker_background: Tkinter-compatible default background color            "lightblue"
-                for the markers
-            * str marker_foreground: Tkinter-compatible default foreground color            "black"
-                for the markers
-            * str marker_outline: Tkinter-compatible default outline color for the          "black"
-                markers
-            * int marker_border: number of pixels border width                              0
-            * bool marker_move: whether it is allowed to move markers                       True
-            * bool marker_change_category: whether the markers are allowed to change        False
-                category by moving them vertically
-            * bool marker_allow_overlap: whether the markers are allowed to overlap         False
-                this setting is only enforced on the marker being moved. This means
-                that when inserting markers, no errors will be raised, even with
-                overlaps, and an overlap-allowing marker is moved over a non-overlap
-                allowing marker, then an overlap will still occur.
-            * bool marker_snap_to_ticks: whether the markers should snap to the ticks       True
-                when close automatically
-
-        The style of the buttons can be modified by using the "TimeLine.TButton" style.
-        The style of the surrounding Frame can be modified by using the "TimeLine.TFrame" style, or by specifying
-            another style in the keyword arguments.
-        The style of the category Labels can be modified by using the "TimeLine.TLabel" style.
->>>>>>> 9ae1dd1f
         """
         self.check_kwargs(kwargs)
         # Keyword argument processing
@@ -304,21 +251,14 @@
         self._canvas_scroll = tk.Canvas(self, background=self._background, width=self._width, height=self._height)
         self._timeline = tk.Canvas(self._canvas_scroll, background=self._background, borderwidth=0)
         self._timeline_id = self._canvas_scroll.create_window(0, 0, window=self._timeline, anchor=tk.NW)
-<<<<<<< HEAD
-        self._scrollbar_timeline = ttk.Scrollbar(self, command=self._set_scroll, orient=tk.HORIZONTAL)
-        self._scrollbar_vertical = ttk.Scrollbar(self, command=self._set_scroll_v, orient=tk.VERTICAL)
-        self._canvas_scroll.config(
-            xscrollcommand=self._scrollbar_timeline.set, yscrollcommand=self._scrollbar_vertical.set)
-=======
         if self._autohidescrollbars:
-            self._scrollbar_timeline = AutoHideScrollbar(self, command=self.set_scroll, orient=tk.HORIZONTAL)
-            self._scrollbar_vertical = AutoHideScrollbar(self, command=self.set_scroll_v, orient=tk.VERTICAL)
+            self._scrollbar_timeline = AutoHideScrollbar(self, command=self._set_scroll, orient=tk.HORIZONTAL)
+            self._scrollbar_vertical = AutoHideScrollbar(self, command=self._set_scroll_v, orient=tk.VERTICAL)
         else:
-            self._scrollbar_timeline = ttk.Scrollbar(self, command=self.set_scroll, orient=tk.HORIZONTAL)
-            self._scrollbar_vertical = ttk.Scrollbar(self, command=self.set_scroll_v, orient=tk.VERTICAL)
+            self._scrollbar_timeline = ttk.Scrollbar(self, command=self._set_scroll, orient=tk.HORIZONTAL)
+            self._scrollbar_vertical = ttk.Scrollbar(self, command=self._set_scroll_v, orient=tk.VERTICAL)
         self._canvas_scroll.config(xscrollcommand=self._scrollbar_timeline.set,
                                    yscrollcommand=self._scrollbar_vertical.set)
->>>>>>> 9ae1dd1f
         self._canvas_categories.config(yscrollcommand=self._scrollbar_vertical.set)
 
         self._setup_bindings()
@@ -1131,11 +1071,11 @@
             self._scrollbar_timeline.destroy()
             self._scrollbar_vertical.destroy()
             if self._autohidescrollbars:
-                self._scrollbar_timeline = AutoHideScrollbar(self, command=self.set_scroll, orient=tk.HORIZONTAL)
-                self._scrollbar_vertical = AutoHideScrollbar(self, command=self.set_scroll_v, orient=tk.VERTICAL)
+                self._scrollbar_timeline = AutoHideScrollbar(self, command=self._set_scroll, orient=tk.HORIZONTAL)
+                self._scrollbar_vertical = AutoHideScrollbar(self, command=self._set_scroll_v, orient=tk.VERTICAL)
             else:
-                self._scrollbar_timeline = ttk.Scrollbar(self, command=self.set_scroll, orient=tk.HORIZONTAL)
-                self._scrollbar_vertical = ttk.Scrollbar(self, command=self.set_scroll_v, orient=tk.VERTICAL)
+                self._scrollbar_timeline = ttk.Scrollbar(self, command=self._set_scroll, orient=tk.HORIZONTAL)
+                self._scrollbar_vertical = ttk.Scrollbar(self, command=self._set_scroll_v, orient=tk.VERTICAL)
             self._canvas_scroll.config(xscrollcommand=self._scrollbar_timeline.set,
                                        yscrollcommand=self._scrollbar_vertical.set)
             self._canvas_categories.config(yscrollcommand=self._scrollbar_vertical.set)
@@ -1154,7 +1094,7 @@
         return self.cget(item)
 
     def __setitem__(self, key, value):
-        return self.configure(**{key: value})
+        return self.configure(key=value)
 
     def itemconfigure(self, iid, rectangle_options, text_options):
         """
