"""
Author: RedFantom
License: GNU GPLv3
Source: This repository
"""
try:
    import Tkinter as tk
    import ttk
except ImportError:
    import tkinter as tk
    from tkinter import ttk
from ttkwidgets import AutoHideScrollbar


class ScrolledListbox(ttk.Frame):
<<<<<<< HEAD
    """Simple :class:`tk.Listbox` with an added scrollbar."""
    def __init__(self, master=None, compound=tk.RIGHT, **kwargs):
=======
    """
    Simple Listbox with an added scrollbar
    """
    def __init__(self, master=None, compound=tk.RIGHT, autohidescrollbar=True, **kwargs):
>>>>>>> 9ae1dd1f
        """
        Create a Listbox with a vertical scrollbar.

        :param master: master widget
<<<<<<< HEAD
        :type master: widget
        :param compound: side for the Scrollbar to be on (:obj:`tk.LEFT` or :obj:`tk.RIGHT`)
        :type compound: str
        :param kwargs: keyword arguments passed on to the :class:`tk.Listbox` initializer
=======
        :param compound: side for the Scrollbar to be on (tk.LEFT or tk.RIGHT)
        :param autohidescrollbar: whether to use an AutoHideScrollbar or a ttk.Scrollbar
        :param kwargs: keyword arguments passed on to Listbox initializer
>>>>>>> 9ae1dd1f
        """
        ttk.Frame.__init__(self, master)
        self.columnconfigure(1, weight=1)
        self.rowconfigure(0, weight=1)
        self.listbox = tk.Listbox(self, **kwargs)
        if autohidescrollbar:
            self.scrollbar = AutoHideScrollbar(self, orient=tk.VERTICAL, command=self.listbox.yview)
        else:
            self.scrollbar = ttk.Scrollbar(self, orient=tk.VERTICAL, command=self.listbox.yview)
        self.config_listbox(yscrollcommand=self.scrollbar.set)
        if compound is not tk.LEFT and compound is not tk.RIGHT:
            raise ValueError("Invalid compound value passed: {0}".format(compound))
        self.__compound = compound
        self._grid_widgets()

    def _grid_widgets(self):
        """Puts the two whole widgets in the correct position depending on compound."""
        scrollbar_column = 0 if self.__compound is tk.LEFT else 2
        self.listbox.grid(row=0, column=1, sticky="nswe")
        self.scrollbar.grid(row=0, column=scrollbar_column, sticky="ns")

    def config_listbox(self, *args, **kwargs):
        """Configure resources of the Listbox widget."""
        self.listbox.configure(*args, **kwargs)<|MERGE_RESOLUTION|>--- conflicted
+++ resolved
@@ -13,29 +13,17 @@
 
 
 class ScrolledListbox(ttk.Frame):
-<<<<<<< HEAD
     """Simple :class:`tk.Listbox` with an added scrollbar."""
-    def __init__(self, master=None, compound=tk.RIGHT, **kwargs):
-=======
-    """
-    Simple Listbox with an added scrollbar
-    """
     def __init__(self, master=None, compound=tk.RIGHT, autohidescrollbar=True, **kwargs):
->>>>>>> 9ae1dd1f
         """
         Create a Listbox with a vertical scrollbar.
 
         :param master: master widget
-<<<<<<< HEAD
         :type master: widget
         :param compound: side for the Scrollbar to be on (:obj:`tk.LEFT` or :obj:`tk.RIGHT`)
         :type compound: str
+        :param autohidescrollbar: whether to use an AutoHideScrollbar or a ttk.Scrollbar
         :param kwargs: keyword arguments passed on to the :class:`tk.Listbox` initializer
-=======
-        :param compound: side for the Scrollbar to be on (tk.LEFT or tk.RIGHT)
-        :param autohidescrollbar: whether to use an AutoHideScrollbar or a ttk.Scrollbar
-        :param kwargs: keyword arguments passed on to Listbox initializer
->>>>>>> 9ae1dd1f
         """
         ttk.Frame.__init__(self, master)
         self.columnconfigure(1, weight=1)
@@ -59,4 +47,4 @@
 
     def config_listbox(self, *args, **kwargs):
         """Configure resources of the Listbox widget."""
-        self.listbox.configure(*args, **kwargs)+        self.listbox.configure(*args, **kwargs)
